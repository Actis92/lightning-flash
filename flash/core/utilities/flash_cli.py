--- conflicted
+++ resolved
@@ -25,11 +25,7 @@
 from pytorch_lightning import LightningModule, Trainer
 
 import flash
-<<<<<<< HEAD
 from flash.core.data.io.input import InputFormat
-from flash.core.utilities.lightning_cli import class_from_function, LightningCLI
-=======
-from flash.core.data.data_source import DefaultDataSources
 from flash.core.utilities.lightning_cli import (
     class_from_function,
     LightningArgumentParser,
@@ -59,7 +55,6 @@
         for parameter in self.exclude_list:
             del self.config["model"][parameter]
         return super().setup(trainer, pl_module, stage)
->>>>>>> 9d7f6cd2
 
 
 def drop_kwargs(func):
