--- conflicted
+++ resolved
@@ -80,10 +80,7 @@
                 DefaultDataSources.TENSORS: ImageTensorDataSource(),
                 "data_frame": ImageClassificationDataFrameDataSource(),
                 DefaultDataSources.CSV: ImageClassificationDataFrameDataSource(),
-<<<<<<< HEAD
                 DefaultDataSources.LABELSTUDIO: LabelStudioImageDataSource(**data_source_kwargs)
-=======
->>>>>>> 828fbf09
             },
             deserializer=deserializer or ImageDeserializer(),
             default_data_source=DefaultDataSources.FILES,
