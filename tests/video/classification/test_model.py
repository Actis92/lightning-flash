# Copyright The PyTorch Lightning team.
#
# Licensed under the Apache License, Version 2.0 (the "License");
# you may not use this file except in compliance with the License.
# You may obtain a copy of the License at
#
#     http://www.apache.org/licenses/LICENSE-2.0
#
# Unless required by applicable law or agreed to in writing, software
# distributed under the License is distributed on an "AS IS" BASIS,
# WITHOUT WARRANTIES OR CONDITIONS OF ANY KIND, either express or implied.
# See the License for the specific language governing permissions and
# limitations under the License.
import contextlib
import os
import re
import tempfile
from pathlib import Path
from unittest import mock

import pytest
import torch
from pandas import DataFrame
from torch.utils.data import SequentialSampler

import flash
from flash.__main__ import main
from flash.core.utilities.imports import _FIFTYONE_AVAILABLE, _VIDEO_AVAILABLE
from flash.video import VideoClassificationData, VideoClassifier
from tests.helpers.utils import _VIDEO_TESTING

if _FIFTYONE_AVAILABLE:
    import fiftyone as fo

if _VIDEO_AVAILABLE:
    import torchvision.io as io
    from pytorchvideo.data.utils import thwc_to_cthw


def create_dummy_video_frames(num_frames: int, height: int, width: int):
    y, x = torch.meshgrid(torch.linspace(-2, 2, height), torch.linspace(-2, 2, width))
    data = []
    for i in range(num_frames):
        xc = float(i) / num_frames
        yc = 1 - float(i) / (2 * num_frames)
        d = torch.exp(-((x - xc) ** 2 + (y - yc) ** 2) / 2) * 255
        data.append(d.unsqueeze(2).repeat(1, 1, 3).byte())
    return torch.stack(data, 0)


# https://github.com/facebookresearch/pytorchvideo/blob/4feccb607d7a16933d485495f91d067f177dd8db/tests/utils.py#L33
@contextlib.contextmanager
def temp_encoded_video(num_frames: int, fps: int, height=10, width=10, prefix=None, directory=None):
    """Creates a temporary lossless, mp4 video with synthetic content.

    Uses a context which deletes the video after exit.
    """
    # Lossless options.
    video_codec = "libx264rgb"
    options = {"crf": "0"}
    data = create_dummy_video_frames(num_frames, height, width)
    with tempfile.NamedTemporaryFile(prefix=prefix, suffix=".mp4", dir=directory) as f:
        f.close()
        io.write_video(f.name, data, fps=fps, video_codec=video_codec, options=options)
        yield f.name, thwc_to_cthw(data).to(torch.float32)
    os.unlink(f.name)


@contextlib.contextmanager
def mock_video_data_frame():
    """
    Creates a temporary mock encoded video dataset with 4 videos labeled from 0 - 4.
    Returns a labeled video file which points to this mock encoded video dataset, the
    ordered label and videos tuples and the video duration in seconds.
    """
    num_frames = 10
    fps = 5
    with temp_encoded_video(num_frames=num_frames, fps=fps) as (
        video_file_name_1,
        data_1,
    ):
        with temp_encoded_video(num_frames=num_frames, fps=fps) as (
            video_file_name_2,
            data_2,
        ):
            data_frame = DataFrame.from_dict(
                {
                    "file": [video_file_name_1, video_file_name_2, video_file_name_1, video_file_name_2],
                    "target": ["cat", "dog", "cat", "dog"],
                }
            )

            video_duration = num_frames / fps
            yield data_frame, video_duration


@contextlib.contextmanager
def mock_video_csv_file(tmpdir):
    with mock_video_data_frame() as (data_frame, video_duration):
        csv_file = os.path.join(tmpdir, "data.csv")
        data_frame.to_csv(csv_file)
        yield csv_file, video_duration


@contextlib.contextmanager
def mock_encoded_video_dataset_folder(tmpdir):
    """Creates a temporary mock encoded video directory tree with 2 videos labeled 1, 2.

    Returns a directory that to this mock encoded video dataset and the video duration in seconds.
    """
    num_frames = 10
    fps = 5

    tmp_dir = Path(tmpdir)
    os.makedirs(str(tmp_dir / "c1"))
    os.makedirs(str(tmp_dir / "c2"))

    with temp_encoded_video(num_frames=num_frames, fps=fps, directory=str(tmp_dir / "c1")):
        with temp_encoded_video(num_frames=num_frames, fps=fps, directory=str(tmp_dir / "c2")):
            video_duration = num_frames / fps
            yield str(tmp_dir), video_duration


@pytest.mark.skipif(not _VIDEO_TESTING, reason="PyTorchVideo isn't installed.")
def test_video_classifier_finetune_from_folder(tmpdir):
    with mock_encoded_video_dataset_folder(tmpdir) as (mock_folder, total_duration):

        half_duration = total_duration / 2 - 1e-9

        datamodule = VideoClassificationData.from_folders(
            train_folder=mock_folder,
            clip_sampler="uniform",
            clip_duration=half_duration,
            video_sampler=SequentialSampler,
            decode_audio=False,
            batch_size=1,
        )

        for sample in datamodule.train_dataset.data:
            expected_t_shape = 5
            assert sample["video"].shape[1] == expected_t_shape

        model = VideoClassifier(num_classes=datamodule.num_classes, pretrained=False, backbone="slow_r50")
        trainer = flash.Trainer(default_root_dir=tmpdir, fast_dev_run=True, gpus=torch.cuda.device_count())
        trainer.finetune(model, datamodule=datamodule)


<<<<<<< HEAD
=======
@pytest.mark.skipif(not _VIDEO_TESTING, reason="PyTorchVideo isn't installed.")
def test_video_classifier_finetune_from_files(tmpdir):
    with mock_video_data_frame() as (mock_data_frame, total_duration):

        half_duration = total_duration / 2 - 1e-9

        datamodule = VideoClassificationData.from_files(
            train_files=mock_data_frame["file"],
            train_targets=mock_data_frame["target"],
            clip_sampler="uniform",
            clip_duration=half_duration,
            video_sampler=SequentialSampler,
            decode_audio=False,
            batch_size=1,
        )

        for sample in datamodule.train_dataset.data:
            expected_t_shape = 5
            assert sample["video"].shape[1] == expected_t_shape

>>>>>>> 49972268
        model = VideoClassifier(num_classes=datamodule.num_classes, pretrained=False, backbone="slow_r50")
        trainer = flash.Trainer(default_root_dir=tmpdir, fast_dev_run=True, gpus=torch.cuda.device_count())
        trainer.finetune(model, datamodule=datamodule)


@pytest.mark.skipif(not _VIDEO_TESTING, reason="PyTorchVideo isn't installed.")
def test_video_classifier_finetune_from_data_frame(tmpdir):
    with mock_video_data_frame() as (mock_data_frame, total_duration):

        half_duration = total_duration / 2 - 1e-9

        datamodule = VideoClassificationData.from_data_frame(
            "file",
            "target",
            train_data_frame=mock_data_frame,
            clip_sampler="uniform",
            clip_duration=half_duration,
            video_sampler=SequentialSampler,
            decode_audio=False,
            batch_size=1,
        )

        for sample in datamodule.train_dataset.data:
            expected_t_shape = 5
            assert sample["video"].shape[1] == expected_t_shape

        model = VideoClassifier(num_classes=datamodule.num_classes, pretrained=False, backbone="slow_r50")
        trainer = flash.Trainer(default_root_dir=tmpdir, fast_dev_run=True, gpus=torch.cuda.device_count())
        trainer.finetune(model, datamodule=datamodule)

<<<<<<< HEAD
=======

@pytest.mark.skipif(not _VIDEO_TESTING, reason="PyTorchVideo isn't installed.")
def test_video_classifier_finetune_from_csv(tmpdir):
    with mock_video_csv_file(tmpdir) as (mock_csv, total_duration):

        half_duration = total_duration / 2 - 1e-9

        datamodule = VideoClassificationData.from_csv(
            "file",
            "target",
            train_file=mock_csv,
            clip_sampler="uniform",
            clip_duration=half_duration,
            video_sampler=SequentialSampler,
            decode_audio=False,
            batch_size=1,
        )

        for sample in datamodule.train_dataset.data:
            expected_t_shape = 5
            assert sample["video"].shape[1] == expected_t_shape

>>>>>>> 49972268
        model = VideoClassifier(num_classes=datamodule.num_classes, pretrained=False, backbone="slow_r50")
        trainer = flash.Trainer(default_root_dir=tmpdir, fast_dev_run=True, gpus=torch.cuda.device_count())
        trainer.finetune(model, datamodule=datamodule)


@pytest.mark.skipif(not _VIDEO_AVAILABLE, reason="PyTorchVideo isn't installed.")
@pytest.mark.skipif(not _FIFTYONE_AVAILABLE, reason="fiftyone isn't installed.")
def test_video_classifier_finetune_fiftyone(tmpdir):

    with mock_encoded_video_dataset_folder(tmpdir) as (
        dir_name,
        total_duration,
    ):

        half_duration = total_duration / 2 - 1e-9

        train_dataset = fo.Dataset.from_dir(
            dir_name,
            dataset_type=fo.types.VideoClassificationDirectoryTree,
        )
        datamodule = VideoClassificationData.from_fiftyone(
            train_dataset=train_dataset,
            clip_sampler="uniform",
            clip_duration=half_duration,
            video_sampler=SequentialSampler,
            decode_audio=False,
            batch_size=1,
        )

        for sample in datamodule.train_dataset.data:
            expected_t_shape = 5
            assert sample["video"].shape[1] == expected_t_shape

<<<<<<< HEAD
        assert len(VideoClassifier.available_backbones()) > 5

=======
>>>>>>> 49972268
        model = VideoClassifier(num_classes=datamodule.num_classes, pretrained=False, backbone="slow_r50")
        trainer = flash.Trainer(fast_dev_run=True, gpus=torch.cuda.device_count())
        trainer.finetune(model, datamodule=datamodule)


@pytest.mark.skipif(not _VIDEO_TESTING, reason="PyTorchVideo isn't installed.")
def test_jit(tmpdir):
    sample_input = torch.rand(1, 3, 32, 256, 256)
    path = os.path.join(tmpdir, "test.pt")

    model = VideoClassifier(2, pretrained=False, backbone="slow_r50")
    model.eval()

    # pytorchvideo only works with `torch.jit.trace`
    model = torch.jit.trace(model, sample_input)

    torch.jit.save(model, path)
    model = torch.jit.load(path)

    out = model(sample_input)
    assert isinstance(out, torch.Tensor)
    assert out.shape == torch.Size([1, 2])


@pytest.mark.skipif(_VIDEO_AVAILABLE, reason="video libraries are installed.")
def test_load_from_checkpoint_dependency_error():
    with pytest.raises(ModuleNotFoundError, match=re.escape("'lightning-flash[video]'")):
        VideoClassifier.load_from_checkpoint("not_a_real_checkpoint.pt")


@pytest.mark.skipif(not _VIDEO_TESTING, reason="PyTorchVideo isn't installed.")
def test_cli():
    cli_args = ["flash", "video_classification", "--trainer.fast_dev_run", "True", "num_workers", "0"]
    with mock.patch("sys.argv", cli_args):
        try:
            main()
        except SystemExit:
            pass<|MERGE_RESOLUTION|>--- conflicted
+++ resolved
@@ -145,8 +145,6 @@
         trainer.finetune(model, datamodule=datamodule)
 
 
-<<<<<<< HEAD
-=======
 @pytest.mark.skipif(not _VIDEO_TESTING, reason="PyTorchVideo isn't installed.")
 def test_video_classifier_finetune_from_files(tmpdir):
     with mock_video_data_frame() as (mock_data_frame, total_duration):
@@ -167,7 +165,6 @@
             expected_t_shape = 5
             assert sample["video"].shape[1] == expected_t_shape
 
->>>>>>> 49972268
         model = VideoClassifier(num_classes=datamodule.num_classes, pretrained=False, backbone="slow_r50")
         trainer = flash.Trainer(default_root_dir=tmpdir, fast_dev_run=True, gpus=torch.cuda.device_count())
         trainer.finetune(model, datamodule=datamodule)
@@ -198,8 +195,6 @@
         trainer = flash.Trainer(default_root_dir=tmpdir, fast_dev_run=True, gpus=torch.cuda.device_count())
         trainer.finetune(model, datamodule=datamodule)
 
-<<<<<<< HEAD
-=======
 
 @pytest.mark.skipif(not _VIDEO_TESTING, reason="PyTorchVideo isn't installed.")
 def test_video_classifier_finetune_from_csv(tmpdir):
@@ -222,7 +217,6 @@
             expected_t_shape = 5
             assert sample["video"].shape[1] == expected_t_shape
 
->>>>>>> 49972268
         model = VideoClassifier(num_classes=datamodule.num_classes, pretrained=False, backbone="slow_r50")
         trainer = flash.Trainer(default_root_dir=tmpdir, fast_dev_run=True, gpus=torch.cuda.device_count())
         trainer.finetune(model, datamodule=datamodule)
@@ -256,11 +250,6 @@
             expected_t_shape = 5
             assert sample["video"].shape[1] == expected_t_shape
 
-<<<<<<< HEAD
-        assert len(VideoClassifier.available_backbones()) > 5
-
-=======
->>>>>>> 49972268
         model = VideoClassifier(num_classes=datamodule.num_classes, pretrained=False, backbone="slow_r50")
         trainer = flash.Trainer(fast_dev_run=True, gpus=torch.cuda.device_count())
         trainer.finetune(model, datamodule=datamodule)
